--- conflicted
+++ resolved
@@ -37,11 +37,8 @@
         "onLanguage:erlang",
         "onLanguage:flax",
         "onLanguage:fsharp",
-<<<<<<< HEAD
         "onLanguage:fortran-modern",
-=======
         "onLanguage:gdscript",
->>>>>>> 249eb964
         "onLanguage:go",
         "onLanguage:graphql",
         "onLanguage:groovy",
