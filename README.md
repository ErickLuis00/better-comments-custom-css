--- conflicted
+++ resolved
@@ -78,11 +78,8 @@
 * Elixir
 * Erlang
 * F#
-<<<<<<< HEAD
 * Fortran
-=======
 * gdscript
->>>>>>> 249eb964
 * Go
 * GraphQL
 * Groovy
